/*
 * Copyright 2002-2021 the original author or authors.
 *
 * Licensed under the Apache License, Version 2.0 (the "License");
 * you may not use this file except in compliance with the License.
 * You may obtain a copy of the License at
 *
 *      https://www.apache.org/licenses/LICENSE-2.0
 *
 * Unless required by applicable law or agreed to in writing, software
 * distributed under the License is distributed on an "AS IS" BASIS,
 * WITHOUT WARRANTIES OR CONDITIONS OF ANY KIND, either express or implied.
 * See the License for the specific language governing permissions and
 * limitations under the License.
 */

package org.springframework.messaging.handler.invocation.reactive;

import java.lang.reflect.InvocationTargetException;
import java.lang.reflect.Method;
import java.lang.reflect.ParameterizedType;
import java.lang.reflect.Type;
import java.util.ArrayList;
import java.util.List;
import java.util.stream.Stream;

import reactor.core.publisher.Mono;

import org.springframework.core.CoroutinesUtils;
import org.springframework.core.DefaultParameterNameDiscoverer;
import org.springframework.core.KotlinDetector;
import org.springframework.core.MethodParameter;
import org.springframework.core.ParameterNameDiscoverer;
import org.springframework.core.ReactiveAdapter;
import org.springframework.core.ReactiveAdapterRegistry;
import org.springframework.lang.Nullable;
import org.springframework.messaging.Message;
import org.springframework.messaging.handler.HandlerMethod;
import org.springframework.messaging.handler.invocation.MethodArgumentResolutionException;
import org.springframework.util.ObjectUtils;

/**
 * Extension of {@link HandlerMethod} that invokes the underlying method with
 * argument values resolved from the current HTTP request through a list of
 * {@link HandlerMethodArgumentResolver}.
 *
 * @author Rossen Stoyanchev
 * @since 5.2
 */
public class InvocableHandlerMethod extends HandlerMethod {

	private static final Mono<Object[]> EMPTY_ARGS = Mono.just(new Object[0]);

	private static final Object NO_ARG_VALUE = new Object();


	private final HandlerMethodArgumentResolverComposite resolvers = new HandlerMethodArgumentResolverComposite();

	private ParameterNameDiscoverer parameterNameDiscoverer = new DefaultParameterNameDiscoverer();

	private ReactiveAdapterRegistry reactiveAdapterRegistry = ReactiveAdapterRegistry.getSharedInstance();


	/**
	 * Create an instance from a {@code HandlerMethod}.
	 */
	public InvocableHandlerMethod(HandlerMethod handlerMethod) {
		super(handlerMethod);
	}

	/**
	 * Create an instance from a bean instance and a method.
	 */
	public InvocableHandlerMethod(Object bean, Method method) {
		super(bean, method);
	}


	/**
	 * Configure the argument resolvers to use to use for resolving method
	 * argument values against a {@code ServerWebExchange}.
	 */
	public void setArgumentResolvers(List<HandlerMethodArgumentResolver> resolvers) {
		this.resolvers.addResolvers(resolvers);
	}

	/**
	 * Return the configured argument resolvers.
	 */
	public List<HandlerMethodArgumentResolver> getResolvers() {
		return this.resolvers.getResolvers();
	}

	/**
	 * Set the ParameterNameDiscoverer for resolving parameter names when needed
	 * (e.g. default request attribute name).
	 * <p>Default is a {@link DefaultParameterNameDiscoverer}.
	 */
	public void setParameterNameDiscoverer(ParameterNameDiscoverer nameDiscoverer) {
		this.parameterNameDiscoverer = nameDiscoverer;
	}

	/**
	 * Return the configured parameter name discoverer.
	 */
	public ParameterNameDiscoverer getParameterNameDiscoverer() {
		return this.parameterNameDiscoverer;
	}

	/**
	 * Configure a reactive adapter registry. This is needed for async return values.
	 * <p>By default this is a {@link ReactiveAdapterRegistry} with default settings.
	 */
	public void setReactiveAdapterRegistry(ReactiveAdapterRegistry registry) {
		this.reactiveAdapterRegistry = registry;
	}


	/**
	 * Invoke the method for the given exchange.
	 * @param message the current message
	 * @param providedArgs optional list of argument values to match by type
	 * @return a Mono with the result from the invocation
	 */
	@SuppressWarnings("KotlinInternalInJava")
	public Mono<Object> invoke(Message<?> message, Object... providedArgs) {
		return getMethodArgumentValues(message, providedArgs).flatMap(args -> {
			Object value;
			boolean isSuspendingFunction = false;
			try {
				Method method = getBridgedMethod();
				if (KotlinDetector.isSuspendingFunction(method)) {
					isSuspendingFunction = true;
					value = CoroutinesUtils.invokeSuspendingFunction(method, getBean(), args);
				}
				else {
					value = method.invoke(getBean(), args);
				}
			}
			catch (IllegalArgumentException ex) {
				assertTargetBean(getBridgedMethod(), getBean(), args);
				String text = (ex.getMessage() != null ? ex.getMessage() : "Illegal argument");
				return Mono.error(new IllegalStateException(formatInvokeError(text, args), ex));
			}
			catch (InvocationTargetException ex) {
				return Mono.error(ex.getTargetException());
			}
			catch (Throwable ex) {
				// Unlikely to ever get here, but it must be handled...
				return Mono.error(new IllegalStateException(formatInvokeError("Invocation failure", args), ex));
			}

			MethodParameter returnType = getReturnType();
			Class<?> reactiveType = (isSuspendingFunction ? value.getClass() : returnType.getParameterType());
			ReactiveAdapter adapter = this.reactiveAdapterRegistry.getAdapter(reactiveType);
			return (isAsyncVoidReturnType(returnType, adapter) ?
					Mono.from(adapter.toPublisher(value)) : Mono.justOrEmpty(value));
		});
	}

	private Mono<Object[]> getMethodArgumentValues(Message<?> message, Object... providedArgs) {
		MethodParameter[] parameters = getMethodParameters();
		if (ObjectUtils.isEmpty(getMethodParameters())) {
			return EMPTY_ARGS;
		}

		List<Mono<Object>> argMonos = new ArrayList<>(parameters.length);
		for (MethodParameter parameter : parameters) {
			parameter.initParameterNameDiscovery(this.parameterNameDiscoverer);
			Object providedArg = findProvidedArgument(parameter, providedArgs);
			if (providedArg != null) {
				argMonos.add(Mono.just(providedArg));
				continue;
			}
			if (!this.resolvers.supportsParameter(parameter)) {
				return Mono.error(new MethodArgumentResolutionException(
						message, parameter, formatArgumentError(parameter, "No suitable resolver")));
			}
			try {
				argMonos.add(this.resolvers.resolveArgument(parameter, message)
						.defaultIfEmpty(NO_ARG_VALUE)
						.doOnError(ex -> logArgumentErrorIfNecessary(parameter, ex)));
			}
			catch (Exception ex) {
				logArgumentErrorIfNecessary(parameter, ex);
				argMonos.add(Mono.error(ex));
			}
		}
		return Mono.zip(argMonos, values ->
				Stream.of(values).map(value -> value != NO_ARG_VALUE ? value : null).toArray());
	}

	private void logArgumentErrorIfNecessary(MethodParameter parameter, Throwable ex) {
		// Leave stack trace for later, if error is not handled...
		String exMsg = ex.getMessage();
		if (exMsg != null && !exMsg.contains(parameter.getExecutable().toGenericString())) {
			if (logger.isDebugEnabled()) {
				logger.debug(formatArgumentError(parameter, exMsg));
			}
		}
	}

	private boolean isAsyncVoidReturnType(MethodParameter returnType, @Nullable ReactiveAdapter reactiveAdapter) {
		if (reactiveAdapter != null && reactiveAdapter.supportsEmpty()) {
			if (reactiveAdapter.isNoValue()) {
				return true;
			}
<<<<<<< HEAD
			Type parameterType = returnType.getGenericParameterType();
			if (parameterType instanceof ParameterizedType type) {
				if (type.getActualTypeArguments().length == 1) {
					return Void.class.equals(type.getActualTypeArguments()[0]);
				}
=======
		}
		Type parameterType = returnType.getGenericParameterType();
		if (parameterType instanceof ParameterizedType) {
			ParameterizedType type = (ParameterizedType) parameterType;
			if (type.getActualTypeArguments().length == 1) {
				return Void.class.equals(type.getActualTypeArguments()[0]);
>>>>>>> c55606ed
			}
		}
		Method method = returnType.getMethod();
		return method != null && KotlinDetector.isSuspendingFunction(method) &&
				Void.TYPE.equals(returnType.getParameterType());
	}

}<|MERGE_RESOLUTION|>--- conflicted
+++ resolved
@@ -205,20 +205,11 @@
 			if (reactiveAdapter.isNoValue()) {
 				return true;
 			}
-<<<<<<< HEAD
-			Type parameterType = returnType.getGenericParameterType();
-			if (parameterType instanceof ParameterizedType type) {
-				if (type.getActualTypeArguments().length == 1) {
-					return Void.class.equals(type.getActualTypeArguments()[0]);
-				}
-=======
 		}
 		Type parameterType = returnType.getGenericParameterType();
-		if (parameterType instanceof ParameterizedType) {
-			ParameterizedType type = (ParameterizedType) parameterType;
+		if (parameterType instanceof ParameterizedType type) {
 			if (type.getActualTypeArguments().length == 1) {
 				return Void.class.equals(type.getActualTypeArguments()[0]);
->>>>>>> c55606ed
 			}
 		}
 		Method method = returnType.getMethod();
